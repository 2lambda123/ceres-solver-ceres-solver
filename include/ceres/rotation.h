--- conflicted
+++ resolved
@@ -51,16 +51,6 @@
 
 namespace ceres {
 
-<<<<<<< HEAD
-template <typename T>
-struct MatrixAdapter;
-
-template<typename T>
-MatrixAdapter<T> ColumnMajorAdapter(T* pointer, int rows, int cols);
-
-template<typename T>
-MatrixAdapter<T> RowMajorAdapter(T* pointer, int rows, int cols);
-=======
 template <typename T, int row_stride, int col_stride>
 struct MatrixAdapter;
 
@@ -69,7 +59,6 @@
 
 template <typename T>
 MatrixAdapter<T, 3, 1> RowMajorMatrix3x3(T* pointer);
->>>>>>> dce10553
 
 // Convert a value in combined axis-angle representation to a quaternion.
 // The value angle_axis is a triple whose norm is an angle in radians,
@@ -95,28 +84,18 @@
 template <typename T>
 void RotationMatrixToAngleAxis(T const * R, T * angle_axis);
 
-<<<<<<< HEAD
-template <typename T>
-void RotationMatrixToAngleAxis(const MatrixAdapter<const T>& R, T * angle_axis);
-=======
 template <typename T, int row_stride, int col_stride>
 void RotationMatrixToAngleAxis(
    const MatrixAdapter<const T, row_stride, col_stride>& R,
    T * angle_axis);
->>>>>>> dce10553
 
 template <typename T>
 void AngleAxisToRotationMatrix(T const * angle_axis, T * R);
 
-<<<<<<< HEAD
-template <typename T>
-void AngleAxisToRotationMatrix(T const * angle_axis, const MatrixAdapter<T>& R);
-=======
 template <typename T, int row_stride, int col_stride>
 void AngleAxisToRotationMatrix(
     T const * angle_axis,
     const MatrixAdapter<T, row_stride, col_stride>& R);
->>>>>>> dce10553
 
 // Conversions between 3x3 rotation matrix (in row major order) and
 // Euler angle (in degrees) rotation representations.
@@ -127,16 +106,11 @@
 template <typename T>
 void EulerAnglesToRotationMatrix(const T* euler, int row_stride, T* R);
 
-<<<<<<< HEAD
-template <typename T>
-void EulerAnglesToRotationMatrix(const T* euler, int row_stride, const MatrixAdapter<T>& R);
-=======
 template <typename T, int row_stride, int col_stride>
 void EulerAnglesToRotationMatrix(
     const T* euler,
     int row_stride_parameter,
     const MatrixAdapter<T, row_stride, col_stride>& R);
->>>>>>> dce10553
 
 // Convert a 4-vector to a 3x3 scaled rotation matrix.
 //
@@ -160,30 +134,20 @@
 template <typename T> inline
 void QuaternionToScaledRotation(const T q[4], T R[3 * 3]);
 
-<<<<<<< HEAD
-template <typename T> inline
-void QuaternionToScaledRotation(const T q[4], const MatrixAdapter<T>& R);
-=======
 template <typename T, int row_stride, int col_stride> inline
 void QuaternionToScaledRotation(
     const T q[4],
     const MatrixAdapter<T, row_stride, col_stride>& R);
->>>>>>> dce10553
 
 // Same as above except that the rotation matrix is normalized by the
 // Frobenius norm, so that R * R' = I (and det(R) = 1).
 template <typename T> inline
 void QuaternionToRotation(const T q[4], T R[3 * 3]);
 
-<<<<<<< HEAD
-template <typename T> inline
-void QuaternionToRotation(const T q[4], const MatrixAdapter<T>& R);
-=======
 template <typename T, int row_stride, int col_stride> inline
 void QuaternionToRotation(
     const T q[4],
     const MatrixAdapter<T, row_stride, col_stride>& R);
->>>>>>> dce10553
 
 // Rotates a point pt by a quaternion q:
 //
@@ -350,13 +314,6 @@
 // to not perform division by a small number.
 template <typename T>
 inline void RotationMatrixToAngleAxis(const T * R, T * angle_axis) {
-<<<<<<< HEAD
-  RotationMatrixToAngleAxis(ColumnMajorAdapter(R, 3, 3), angle_axis);
-}
-
-template <typename T>
-void RotationMatrixToAngleAxis(const MatrixAdapter<const T>& R, T * angle_axis) {
-=======
   RotationMatrixToAngleAxis(ColumnMajorMatrix3x3(R), angle_axis);
 }
 
@@ -364,7 +321,6 @@
 void RotationMatrixToAngleAxis(
     const MatrixAdapter<const T, row_stride, col_stride>& R,
     T * angle_axis) {
->>>>>>> dce10553
   // x = k * 2 * sin(theta), where k is the axis of rotation.
   angle_axis[0] = R(2, 1) - R(1, 2);
   angle_axis[1] = R(0, 2) - R(2, 0);
@@ -443,14 +399,6 @@
 
 template <typename T>
 inline void AngleAxisToRotationMatrix(const T * angle_axis, T * R) {
-<<<<<<< HEAD
-  AngleAxisToRotationMatrix(angle_axis, ColumnMajorAdapter(R, 3, 3));
-}
-
-template <typename T>
-void AngleAxisToRotationMatrix(const T * angle_axis,
-                               const MatrixAdapter<T>& R) {
-=======
   AngleAxisToRotationMatrix(angle_axis, ColumnMajorMatrix3x3(R));
 }
 
@@ -458,7 +406,6 @@
 void AngleAxisToRotationMatrix(
     const T * angle_axis,
     const MatrixAdapter<T, row_stride, col_stride>& R) {
->>>>>>> dce10553
   static const T kOne = T(1.0);
   const T theta2 = DotProduct(angle_axis, angle_axis);
   if (theta2 > 0.0) {
@@ -500,14 +447,6 @@
 inline void EulerAnglesToRotationMatrix(const T* euler,
                                         const int row_stride_parameter,
                                         T* R) {
-<<<<<<< HEAD
-  EulerAnglesToRotationMatrix(euler, RowMajorAdapter(R, 3, row_stride));
-}
-
-template <typename T>
-void EulerAnglesToRotationMatrix(const T* euler,
-                                 const MatrixAdapter<T>& R) {
-=======
   CHECK_EQ(row_stride_parameter, 3);
   EulerAnglesToRotationMatrix(euler, RowMajorMatrix3x3(R));
 }
@@ -516,7 +455,6 @@
 void EulerAnglesToRotationMatrix(
     const T* euler,
     const MatrixAdapter<T, row_stride, col_stride>& R) {
->>>>>>> dce10553
   const double kPi = 3.14159265358979323846;
   const T degrees_to_radians(kPi / 180.0);
 
@@ -534,19 +472,11 @@
   R(0, 0) = c1*c2;
   R(0, 1) = -s1*c3 + c1*s2*s3;
   R(0, 2) = s1*s3 + c1*s2*c3;
-<<<<<<< HEAD
 
   R(1, 0) = s1*c2;
   R(1, 1) = c1*c3 + s1*s2*s3;
   R(1, 2) = -c1*s3 + s1*s2*c3;
 
-=======
-
-  R(1, 0) = s1*c2;
-  R(1, 1) = c1*c3 + s1*s2*s3;
-  R(1, 2) = -c1*s3 + s1*s2*c3;
-
->>>>>>> dce10553
   R(2, 0) = -s2;
   R(2, 1) = c2*s3;
   R(2, 2) = c2*c3;
@@ -554,13 +484,6 @@
 
 template <typename T> inline
 void QuaternionToScaledRotation(const T q[4], T R[3 * 3]) {
-<<<<<<< HEAD
-  QuaternionToScaledRotation(q, RowMajorAdapter(R, 3, 3));
-}
-
-template <typename T> inline
-void QuaternionToScaledRotation(const T q[4], const MatrixAdapter<T>& R) {
-=======
   QuaternionToScaledRotation(q, RowMajorMatrix3x3(R));
 }
 
@@ -568,7 +491,6 @@
 void QuaternionToScaledRotation(
     const T q[4],
     const MatrixAdapter<T, row_stride, col_stride>& R) {
->>>>>>> dce10553
   // Make convenient names for elements of q.
   T a = q[0];
   T b = q[1];
@@ -594,35 +516,20 @@
 
 template <typename T> inline
 void QuaternionToRotation(const T q[4], T R[3 * 3]) {
-<<<<<<< HEAD
-  QuaternionToRotation(q, RowMajorAdapter(R, 3, 3));
-}
-
-template <typename T> inline
-void QuaternionToRotation(const T q[4], const MatrixAdapter<T>& R) {
-=======
   QuaternionToRotation(q, RowMajorMatrix3x3(R));
 }
 
 template <typename T, int row_stride, int col_stride> inline
 void QuaternionToRotation(const T q[4],
                           const MatrixAdapter<T, row_stride, col_stride>& R) {
->>>>>>> dce10553
   QuaternionToScaledRotation(q, R);
 
   T normalizer = q[0]*q[0] + q[1]*q[1] + q[2]*q[2] + q[3]*q[3];
   CHECK_NE(normalizer, T(0));
   normalizer = T(1) / normalizer;
 
-<<<<<<< HEAD
-  for (int i = 0; i < 3; ++i)
-  {
-    for (int j = 0; j < 3; ++j)
-    {
-=======
   for (int i = 0; i < 3; ++i) {
     for (int j = 0; j < 3; ++j) {
->>>>>>> dce10553
       R(i, j) *= normalizer;
     }
   }
